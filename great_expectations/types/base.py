import logging
logger = logging.getLogger(__name__)

from collections import Iterable
import inspect
import copy
from six import string_types

from ruamel.yaml import YAML, yaml_object
yaml = YAML()


class ListOf(object):
    def __init__(self, type_):
        self.type_ = type_

class DictOf(object):
    def __init__(self, type_):
        self.type_ = type_


@yaml_object(yaml)
class DotDict(dict):
    """This class provides dot.notation dot.notation access to dictionary attributes.

    It is also serializable by the ruamel.yaml library used in Great Expectations for managing
    configuration objects.
    """

    def __getattr__(self, item):
        return self.get(item)

    __setattr__ = dict.__setitem__
    __delattr__ = dict.__delitem__

    def __dir__(self):
        return self.keys()

    # Cargo-cultishly copied from: https://github.com/spindlelabs/pyes/commit/d2076b385c38d6d00cebfe0df7b0d1ba8df934bc
    def __deepcopy__(self, memo):
        return DotDict([(copy.deepcopy(k, memo), copy.deepcopy(v, memo)) for k, v in self.items()])

    # The following are required to support yaml serialization, since we do not raise
    # AttributeError from __getattr__ in DotDict. We *do* raise that AttributeError when it is possible to know
    # a given attribute is not allowed (because it's not in _allowed_keys)
    _yaml_merge = []

    @classmethod
    def yaml_anchor(cls):
        # This is required since our dotdict allows *any* access via dotNotation, blocking the normal
        # behavior of raising an AttributeError when trying to access a nonexistent function
        return None

    @classmethod
    def to_yaml(cls, representer, node):
        """Use dict representation for DotDict (and subtypes by default)"""
        return representer.represent_dict(node)


@yaml_object(yaml)
class RequiredKeysDotDict(DotDict):
    """RequiredKeysDotDict adds support for _required_keys and _key_types to DotDict, making it useful for defining
    serializable dictionary-like types for GE objects.

    _required_keys must be a *set* of key names that *must* be present. Any key is allowed.
    _key_types is a dictionary of key_name: key_type pairs that define required types for keys. Note that key_types
        *may* include keys that are not required.

    Consequently, this class is generally useless on its own.
    You need to subclass it like so:

    # This class should be yaml-serializable
    @yaml_object(yaml)
    class MyAllowedKeysDotDict(RequiredKeysDotDict):
        # Keys "x", "y", and "z" MUST be present
        _required_keys = { "x", "y", "z" }
        # The value for key "y" MUST be a RequiredKeysDotDict
        _key_types = {
            "x": RequiredKeysDotDict
        }
    """
    _required_keys = set()
    _key_types = {}

    def __init__(self, *args, **kwargs):
        """Build a new RequiredKeysDotDict.

        Args:
            *args: A dictionary or RequiredKeysDotDict from which to build this RequiredKeysDotDict
            coerce_types (boolean): whether or not to attempt to coerce objects in the constructor to the types
                required by the _key_types dictionary.
            **kwargs: Additional key-value pairs to be included in the RequiredKeysDotDict
        """
        # Support PY2 by leaving coerce_types out of explicit params list
        coerce_types = kwargs.pop("coerce_types", False)
        super(RequiredKeysDotDict, self).__init__(*args, **kwargs)
        for key in self._required_keys:
            if key not in self.keys():
                raise KeyError("key: {!r} is missing even though it's in the required keys: {!r}".format(
                    key,
                    self._required_keys
                ))

        for key, value in self.items():
            if key in self._key_types:
                if coerce_types:
<<<<<<< HEAD
                    # Update values if coerce_types==True
                    try:
                        # If it already of the right type, we're done
                        if isinstance(value, self._key_types[key]):
                            continue
                        # If the given type is an instance of AllowedKeysDotDict, apply coerce_types recursively
                        elif isinstance(self._key_types[key], ListOf):
                            if inspect.isclass(self._key_types[key].type_) and issubclass(self._key_types[key].type_,
                                                                                          RequiredKeysDotDict):
                                value = [self._key_types[key].type_(coerce_types=True, **v) for v in value]
                            else:
                                value = [self._key_types[key].type_(
                                    v) for v in value]
                        else:
                            if inspect.isclass(self._key_types[key]) and issubclass(self._key_types[key],
                                                                                    RequiredKeysDotDict):
                                value = self._key_types[key](coerce_types=True, **value)
                            else:
                                value = self._key_types[key](value)
                    except TypeError as e:
                        raise TypeError("Unable to initialize " + self.__class__.__name__ + ": could not convert type. TypeError "
                                                                                   "raised: " + str(e))
=======
                    value = self._coerce_complex_value_to_type(value, self._key_types[key])

>>>>>>> a77a1da6
                # Validate types
                self._validate_value_type(key, value, self._key_types[key])

            self[key] = value

    def __setitem__(self, key, val):
        if key in self._key_types:
            self._validate_value_type(key, val, self._key_types[key])

        dict.__setitem__(self, key, val)

    __setattr__ = __setitem__

    def __delitem__(self, key):
        if key in self._required_keys:
            raise KeyError("key: {!r} cannot be deleted because it's in the required keys: {!r}".format(
                    key,
                    self._required_keys
                ))
        else:
            dict.__delitem__(self, key)

    __delattr__ = __delitem__

    def _validate_value_type(self, key, value, type_):
        # TODO: Catch errors and raise more informative error messages here
        if isinstance(type_, ListOf):
            if not isinstance(value, Iterable):
                raise TypeError("key: {!r} must be an Iterable type, not {!r}".format(
                    key,
                    type(value),
                ))

            for v in value:
                if not isinstance(v, type_.type_):
                    raise TypeError("values in key: {!r} must be of type: {!r}, not {!r} {!r}".format(
                        key,
                        type_.type_,
                        v,
                        type(v),
                    ))

        elif isinstance(type_, DictOf):
            if not isinstance(value, dict):
                raise TypeError("key: {!r} must be a mapping, not {!r}".format(
                    key,
                    type(value),
                ))

            for k, v in value.items():
                if not isinstance(v, type_.type_):
                    raise TypeError("values in key: {!r} must be of type: {!r}, not {!r} {!r}".format(
                        key,
                        type_.type_,
                        v,
                        type(v),
                    ))

        else:
            if isinstance(type_, list):
                any_match = False
                for type_element in type_:
                    if type_element is None:
                        if value is None:
                            any_match = True
                    elif isinstance(value, type_element):
                        any_match = True

                if not any_match:
                    raise TypeError("key: {!r} must be of type {!r}, not {!r}".format(
                        key,
                        type_,
                        type(value),
                    ))

            else:
                if not isinstance(value, type_):
                    raise TypeError("key: {!r} must be of type {!r}, not {!r}".format(
                        key,
                        type_,
                        type(value),
                    ))
    
    def _coerce_complex_value_to_type(self, value, type_):
        logger.debug("RequiredKeysDotDict._coerce_complex_value_to_type")

        try:
            # If the given type is an instance of AllowedKeysDotDict, apply coerce_types recursively
            if isinstance(type_, ListOf):
                if inspect.isclass(type_.type_) and issubclass(type_.type_,
                                                                                RequiredKeysDotDict):
                    value = [type_.type_(coerce_types=True, **v) for v in value]
                else:
                    value = [
                        self._coerce_simple_value_to_type(v, type_.type_)
                        for v in value
                    ]

            elif isinstance(type_, DictOf):
                if inspect.isclass(type_.type_) and issubclass(type_.type_,
                                                                                RequiredKeysDotDict):
                    value = dict([(k, type_.type_(coerce_types=True, **v)) for k, v in value.items()])
                else:
                    value = dict([
                        (k, self._coerce_simple_value_to_type(v, type_.type_))
                        for k, v in value.items()
                    ])

            else:
                if inspect.isclass(type_) and issubclass(type_,
                                                                        RequiredKeysDotDict):
                    value = type_(coerce_types=True, **value)
                else:
                    value = self._coerce_simple_value_to_type(value, type_)

        except TypeError as e:
            raise TypeError("Unable to initialize " + self.__class__.__name__ + ". TypeError raised: " + str(e))

        return value

    def _coerce_simple_value_to_type(self, value, type_):
        """Convenience method to handle the case where type_ == string type, and any other similarly weird things in the future
        """
        logger.debug("RequiredKeysDotDict._coerce_simple_value_to_type")

        if type_ == string_types:
            return str(value)

        else:
            return type_(value)


@yaml_object(yaml)
class AllowedKeysDotDict(RequiredKeysDotDict):
    """AllowedKeysDotDict adds support an _allowed_keys set to the RequiredKeysDotDict, limiting the total set
    of keys that may be in the dictionary. It should be used when the type requirements are stronger than
    RequiredKeysDotDict

    _allowed_keys must be a *set* of key names that *may* be present. No other key is allowed.
    _required_keys must be a *set* of key names that *must* be present.
    _key_types is a dictionary of key_name: key_type pairs that define required types for keys. Note that key_types
        *may* include keys that are not required.

    Consequently, this class is generally useless on its own.
    You need to subclass it like so:

    # This class should be yaml-serializable
    @yaml_object(yaml)
    class MyAllowedKeysDotDict(RequiredKeysDotDict):
        # ONLY keys "x", "y", and "z" are allowed
        _allowed_keys = {"x", "y", "z"}
        # key "x" MUST be present
        _required_keys = {"x"}
        # the value for key "x" MUST be an integer
        _key_types = {
            "x": int
        }
    """
    _allowed_keys = set()

    def __init__(self, *args, **kwargs):
        if not self._required_keys.issubset(self._allowed_keys):
            raise ValueError("_required_keys : {!r} must be a subset of _allowed_keys {!r}".format(
                self._required_keys,
                self._allowed_keys,
            ))
        super(AllowedKeysDotDict, self).__init__(*args, **kwargs)
        for key in self.keys():
            if key not in self._allowed_keys:
                raise KeyError("key: {!r} not in allowed keys: {!r}".format(
                    key,
                    self._allowed_keys
                ))

    def __getattr__(self, item):
        if item in self._allowed_keys or callable(self.get(item)):
            return self.get(item)
        else:
            # We raise AttributeError in the event that someone tries to access a nonexistent property
            # to be more consistent with usual type semantics without losing dictionary access patterns.
            # Note that a dictionary would usually raise KeyError
            raise AttributeError

    def __setitem__(self, key, val):
        if key not in self._allowed_keys:
            raise KeyError("key: {!r} not in allowed keys: {!r}".format(
                key,
                self._allowed_keys
            ))

        super(AllowedKeysDotDict, self).__setattr__(key, val)

    __setattr__ = __setitem__<|MERGE_RESOLUTION|>--- conflicted
+++ resolved
@@ -104,33 +104,7 @@
         for key, value in self.items():
             if key in self._key_types:
                 if coerce_types:
-<<<<<<< HEAD
-                    # Update values if coerce_types==True
-                    try:
-                        # If it already of the right type, we're done
-                        if isinstance(value, self._key_types[key]):
-                            continue
-                        # If the given type is an instance of AllowedKeysDotDict, apply coerce_types recursively
-                        elif isinstance(self._key_types[key], ListOf):
-                            if inspect.isclass(self._key_types[key].type_) and issubclass(self._key_types[key].type_,
-                                                                                          RequiredKeysDotDict):
-                                value = [self._key_types[key].type_(coerce_types=True, **v) for v in value]
-                            else:
-                                value = [self._key_types[key].type_(
-                                    v) for v in value]
-                        else:
-                            if inspect.isclass(self._key_types[key]) and issubclass(self._key_types[key],
-                                                                                    RequiredKeysDotDict):
-                                value = self._key_types[key](coerce_types=True, **value)
-                            else:
-                                value = self._key_types[key](value)
-                    except TypeError as e:
-                        raise TypeError("Unable to initialize " + self.__class__.__name__ + ": could not convert type. TypeError "
-                                                                                   "raised: " + str(e))
-=======
                     value = self._coerce_complex_value_to_type(value, self._key_types[key])
-
->>>>>>> a77a1da6
                 # Validate types
                 self._validate_value_type(key, value, self._key_types[key])
 
@@ -218,10 +192,13 @@
         logger.debug("RequiredKeysDotDict._coerce_complex_value_to_type")
 
         try:
+            # If it already of the right type, we're done
+            if isinstance(value, type_):
+                return value
+
             # If the given type is an instance of AllowedKeysDotDict, apply coerce_types recursively
             if isinstance(type_, ListOf):
-                if inspect.isclass(type_.type_) and issubclass(type_.type_,
-                                                                                RequiredKeysDotDict):
+                if inspect.isclass(type_.type_) and issubclass(type_.type_, RequiredKeysDotDict):
                     value = [type_.type_(coerce_types=True, **v) for v in value]
                 else:
                     value = [
@@ -230,8 +207,7 @@
                     ]
 
             elif isinstance(type_, DictOf):
-                if inspect.isclass(type_.type_) and issubclass(type_.type_,
-                                                                                RequiredKeysDotDict):
+                if inspect.isclass(type_.type_) and issubclass(type_.type_, RequiredKeysDotDict):
                     value = dict([(k, type_.type_(coerce_types=True, **v)) for k, v in value.items()])
                 else:
                     value = dict([
@@ -240,8 +216,7 @@
                     ])
 
             else:
-                if inspect.isclass(type_) and issubclass(type_,
-                                                                        RequiredKeysDotDict):
+                if inspect.isclass(type_) and issubclass(type_, RequiredKeysDotDict):
                     value = type_(coerce_types=True, **value)
                 else:
                     value = self._coerce_simple_value_to_type(value, type_)
