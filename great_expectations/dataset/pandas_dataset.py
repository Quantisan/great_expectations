import pandas as pd
import numpy as np
import re
from dateutil.parser import parser
from datetime import datetime
import json

from base import DataSet

class PandasDataSet(DataSet, pd.DataFrame):

    def __init__(self, *args, **kwargs):
        super(PandasDataSet, self).__init__(*args, **kwargs)

    ### Expectation methods ###

    @DataSet.column_expectation
    def expect_column_to_exist(self, col, suppress_exceptions=False):
        """Expect the specified column to exist in the data set.

        Args:
            col: The column name
            suppress_exceptions: Only return a boolean success value, not a dictionary with other results.

        Returns:
            By default: a dict containing "success" and "result" (an empty dictionary)
            On suppress_exceptions=True: a boolean success value only
        """

        if suppress_exceptions:
            col in self
        else:
            return {
                "success" : col in self,
                "result" : {}
            }

    @DataSet.column_expectation
    def expect_column_values_to_be_unique(self, col, mostly=None, suppress_exceptions=False):
        """
        Expect each not_null value in this column to be unique.

        Display multiple duplicated items.
        ['2','2','2'] will return `['2','2']` for the exceptions_list.

        !!! Prevent division-by-zero errors in the `mostly` logic
        """
        not_null = self[col].notnull()
        not_null_values = self[not_null][col]
        unique_not_null_values = set(not_null_values)

        if len(not_null_values) == 0:
            # print 'Warning: All values are null'
            return {'success':True,
                    'result':{'exception_list':[]}}

        if suppress_exceptions:
            exceptions = None
        elif list(not_null_values.duplicated()) == []:
            # If all values are null .duplicated returns no boolean values
            exceptions = None
        else:
            exceptions = list(not_null_values[not_null_values.duplicated()])

        if mostly:
            percent_unique = 1 - float(len(unique_not_null_values))/len(not_null_values)
            return {
                'success' : (percent_unique >= mostly),
                'result' : {'exception_list' : exceptions}
            }
        else:
            return {
                'success' : (len(unique_not_null_values) == len(not_null_values)),
                'result' : {'exception_list' : exceptions}
            }

    @DataSet.column_expectation
    def expect_column_values_to_not_be_null(self, col, mostly=None, suppress_exceptions=False):
        """
        Expect values in this column to not be null.

        Instead of reinventing our own system for handling missing data, we use pandas.Series.isnull
        and notnull to define "null."
        See the pandas documentation for details.

        Note: When returning the list of exceptions, replace np.nan with None.

        !!! Prevent division-by-zero errors in the `mostly` logic
        """

        not_null = self[col].notnull()
        null_count = (not_null==False).sum()

        if suppress_exceptions:
            exceptions = None
        else:
            exceptions = [None for i in range(null_count)]

        if mostly:
            percent_not_null = 1 - float(null_count)/len(self[col])
            return {
                    'success' : (percent_not_null >= mostly),
                    'result' : {'exception_list' : exceptions}
                    }
        else:
            return {'success' : not_null.all(),
                    'result' : {'exception_list' : exceptions}}

    @DataSet.column_expectation
    def expect_column_values_to_match_regex(self, col, regex, mostly=None, suppress_exceptions=False):
        """
        docstring
        """
        not_null = self[col].notnull()
        not_null_values = self[not_null][col]

        if len(not_null_values) == 0:
            # print 'Warning: All values are null'
            return {'success':True,
                    'result':{'exception_list':[]}}

        matches = not_null_values.map(lambda x: re.findall(regex, str(x)) != [])

        if suppress_exceptions:
            exceptions = None
        else:
            exceptions = list(not_null_values[matches==False])

        if mostly:
            #Prevent division-by-zero errors
            if len(not_null_values) == 0:
                return {'success':True,
                        'result':{'exception_list':exceptions}}

            percent_matching = float(matches.sum())/len(not_null_values)
            return {
                "success" : percent_matching >= mostly,
                "result" : {
                    "exception_list" : exceptions
                }
            }
        else:
            return {
                "success" : matches.all(),
                "result" : {
                    "exception_list" : exceptions
                }
            }

    @DataSet.column_expectation
    def expect_column_values_to_match_strftime_format(self, col, format, mostly=None, suppress_exceptions=False):
        """
        Expect values in this column to match the user-provided datetime format.
        WARNING: Note that strftime formats are not universally portable across implementations.

        Args:
            col: The column name
            format: The format string against which values should be validated
            mostly (float): The proportion of values that must match the condition for success to be true.
            suppress_exceptions: Only return a boolean success value, not a dictionary with other results.

        Returns:
            By default: a dict containing "success" and "result" (an empty dictionary)
            On suppress_exceptions=True: a boolean success value only
        """
        # TODO: Separately validate the user-provided format in some way?

        def is_parseable_by_format(val):
            try:
                datetime.strptime(val, format)
                return True
            except ValueError as e:
                print(e.message)
                return False

        ## TODO: Should null values be considered exceptions?
        not_null = self[col].notnull()
        not_null_values = self[not_null][col]

        properly_formatted = not_null_values.map(is_parseable_by_format)

        if suppress_exceptions:
            exceptions = None
        else:
            exceptions = list(not_null_values[properly_formatted==False])

        if mostly:
            #Prevent division-by-zero errors
            if len(not_null_values) == 0:
                return {'success':True,
                        'result':{'exception_list':exceptions}}

            percent_properly_formatted = float(sum(properly_formatted))/len(not_null_values)
            return {
                "success" : percent_properly_formatted >= mostly,
                "result" : {
                    "exception_list" : exceptions
                }
            }
        else:
            return {
                "success" : sum(properly_formatted) == len(not_null_values),
                "result" : {
                    "exception_list" : exceptions
                }
            }

    @DataSet.column_expectation
    def expect_column_values_to_be_in_set(self, col, values_set, mostly=None, suppress_exceptions=False):
        """
        !!! Prevent division-by-zero errors in the `mostly` logic
        """
        not_null = self[col].notnull()
        not_null_values = self[not_null][col]

        #Convert to set, if passed a list
        unique_values_set = set(values_set)

        unique_values = set(not_null_values.unique())

        if len(not_null_values) == 0:
            # print 'Warning: All values are null'
            return {'success':True,
                    'result':{'exception_list':[]}}

        exceptions_set = list(unique_values - unique_values_set)
        exceptions_list = list(not_null_values[not_null_values.map(lambda x: x in exceptions_set)])

        if mostly:

            percent_in_set = 1 - (float(len(exceptions_list)) / len(not_null_values))
            if suppress_exceptions:
                return percent_in_set > mostly
            else:
                return {
                    "success" : percent_in_set > mostly,
                    "result" : {
                        "exception_list" : exceptions_list
                    }
                }

        else:
            if suppress_exceptions:
                return (len(exceptions_set) == 0)
            else:
                return {
                    "success" : (len(exceptions_set) == 0),
                    "result" : {
                        "exception_list" : exceptions_list
                    }
                }

    @DataSet.column_expectation
    def expect_values_to_be_equal_across_columns(self, col, regex, mostly=None, suppress_exceptions=False):
        """
        """
        not_null = self[col].notnull()
        not_null_values = self[not_null][col]

        if len(not_null_values) == 0:
            # print 'Warning: All values are null'
            return (True, [])

        matches = not_null_values.map(lambda x: re.findall(regex, str(x)) != [])

        if suppress_exceptions:
            exceptions = None
        else:
            exceptions = list(not_null_values[matches==False])

        if mostly:
            #Prevent division-by-zero errors
            if len(not_null_values) == 0:
                return {'success' : True,
                        'result' : {'exception_list' : exceptions}}

            percent_matching = float(matches.sum())/len(not_null_values)
            return {'success' : (percent_matching >= mostly),
                    'result' : {'exception_list' : exceptions}}
        else:
            return {'success' : matches.all(),
                    'result' : {'exception_list' : exceptions}}

    @DataSet.column_expectation
    def expect_column_value_lengths_to_be_less_than_or_equal_to(self,col,N,suppress_exceptions=False):
        """
        DEPRECATED: see expect_column_value_lengths_to_be_between
        col: the name of the column
        N: (int) the value to compare with the column values

        Should this compare the number of digits in an integer or float or just compare directly to N?
        """
        not_null = self[col].notnull()
        not_null_values = self[not_null][col]

        #result = not_null_values.map(lambda x: len(str(x)) <= N)

        dtype = self[col].dtype
        # case that dtype is a numpy int or a float
        if dtype in set([np.dtype('float64'), np.dtype('int64'), int, float]):
            result = not_null_values < N
        else:
            try:
                result = not_null_values.map(lambda x: len(str(x)) <= N)
            except:
                raise TypeError("PandasDataSet.expect_column_value_lengths_to_be_less_than_or_equal_to cannot handle columns with dtype %s" % str(dtype), )

        if suppress_exceptions:
            exceptions = None
        else:
            exceptions = list(not_null_values[result==False])

        return {'success' : result.all(),
                'result' : {'exception_list' : exceptions}}

    @DataSet.column_expectation
    def expect_column_mean_to_be_between(self,col,M,N):
        """
        docstring
        """
        dtype = self[col].dtype
        not_null = self[col].notnull()
        not_null_values = self[not_null][col]
        try:
            result = (not_null_values.mean() >= M) and (not_null_values.mean() <= N)
            return {'success' : result,
                    'result' : {'exception_list' : not_null_values.mean()}}
        except:
            return {'success' : False,
                    'result' : {'exception_list' : None}}

    @DataSet.column_expectation
    def expect_column_values_to_be_null(self,col,mostly=None,suppress_exceptions=False):
        """
        docstring
        """
        null = self[col].isnull()
        not_null = self[col].notnull()
        null_values = self[null][col]
        not_null_values = self[not_null][col]

        if suppress_exceptions:
            exceptions = None
        else:
            exceptions = list(not_null_values)

        if mostly:
            #Prevent division-by-zero errors
            percent_matching = float(null.sum())/len(self[col])
            return {'success':(percent_matching >= mostly),
                    'result':{'exception_list':exceptions}}
        else:
            return {'success':null.all(),
                    'result':{'exception_list':exceptions}}

    @DataSet.column_expectation
    def expect_column_values_to_not_match_regex(self,col,regex,mostly=None,suppress_exceptions=False):
        """
        docstring
        """
        not_null = self[col].notnull()
        not_null_values = self[not_null][col]

        if len(not_null_values) == 0:
            # print 'Warning: All values are null'
            return {'success':True,
                    'result':{'exception_list':[]}}

        matches = not_null_values.map(lambda x: re.findall(regex, str(x)) != [])
        does_not_match = not_null_values.map(lambda x: re.findall(regex, str(x)) == [])

        if suppress_exceptions:
            exceptions = None
        else:
            exceptions = list(not_null_values[matches==True])

        if mostly:
            #Prevent division-by-zero errors
            if len(not_null_values) == 0:
                return {'success':True,
                        'result':{'exception_list':exceptions}}

            percent_matching = float(does_not_match.sum())/len(not_null_values)
            return {'success':(percent_matching >= mostly),
                    'result':{'exception_list':exceptions}}
        else:
            return {'success':does_not_match.all(),
                    'result':{'exception_list':exceptions}}

    @DataSet.column_expectation
    def expect_column_values_to_be_between(self,col,M,N,mostly=None,suppress_exceptions=False):
        """
        docstring
        """
        not_null = self[col].notnull()
        not_null_values = self[not_null][col]
        result = (not_null_values >= M) & (not_null_values <= N)

        if suppress_exceptions:
            exceptions = None
        else:
            exceptions = list(not_null_values[result==False])

        if mostly:
            #Prevent division-by-zero errors
            if len(not_null_values) == 0:
                return {'success':True,
                        'result':{'exception_list':exceptions}}

            percent_true = float(result.sum())/len(not_null_values)
            return {'success':(percent_true >= mostly),
                    'result':{'exception_list':exceptions}}
        else:
            return {'success':result.all(),
                    'result':{'exception_list':exceptions}}

    @DataSet.column_expectation
    def expect_column_values_to_be_of_type(self,col,dtype,mostly=None,suppress_exceptions=False):
        """
        NOT STABLE
        docstring
        """
        raise NotImplementedError("This method is under development.")
        #dtype_dict = {np.dtype("float64"):"double precision",np.dtype("O"):"text",np.dtype("bool"):"boolean",np.dtype("int64"):"integer"}
        #not_null = self[col].notnull()
        #not_null_values = self[not_null][col]
        #result = not_null_values.map(lambda x: type(x) == dtype)

        #if suppress_exceptions:
        #    exceptions = None
        #else:
        #    exceptions = not_null_values[~result]

        #if mostly:
        #    # prevent division by zero error
        #    if len(not_null_values) == 0:
        #        return True,exceptions

        #    percent_true = float(result.sum())/len(not_null_values)
        #    return (percent_true >= mostly),exceptions
        #else:
        #    return result.all(),exceptions

    @DataSet.column_expectation
    def expect_column_values_to_not_be_in_set(self,col,S,mostly=None,suppress_exceptions=False):
        """
        docstring
        add negation kwarg to expectations?
        """
        not_null = self[col].notnull()
        not_null_values = self[not_null][col]
        result = not_null_values.isin(S)

        if suppress_exceptions:
            exceptions = None
        else:
            exceptions = list(not_null_values[result])

        if mostly:
            # prevent division by zero
            if len(not_null_values) == 0:
                return {'success':True,
                        'result':{'exception_list':exceptions}}

            percent_not_in_set = 1 - (float(result.sum())/len(not_null_values))
            return {'success':(percent_not_in_set >= mostly),
                    'result':{'exception_list':exceptions}}
        else:
            return {'success':(~result).all(),
                    'result':{'exception_list':exceptions}}


    @DataSet.column_expectation
    def expect_column_values_to_be_equal_across_columns(self,col1,col2,suppress_exceptions=False):
        """
        docstring
        """
        result = self[col1] == self[col2]

        if suppress_exceptions:
            exceptions = None
        else:
            exceptions = self[[col1,col2]][~result]

        return {'success':result.all(),
                'result':{'exception_list':exceptions}}


    @DataSet.column_expectation
    def expect_table_row_count_to_be_between(self,M,N,suppress_exceptions=False):
        """
        docstring
        should we count null values?
        """
        outcome = False
        if self.shape[0] >= M and self.shape[0] <= N:
            outcome = True

        if suppress_exceptions:
            exceptions = None
        else:
            exceptions = self.shape[0]

        return {'success':outcome,
                'result':{'true_row_count':exceptions}}


    @DataSet.column_expectation
    def expect_table_row_count_to_equal(self,N,suppress_exceptions=False):
        """
        docstring
        """
        outcome = False
        if self.shape[0] == N:
            outcome = True

        if suppress_exceptions:
            exceptions = None
        else:
            exceptions = self.shape[0]

        return {'success':outcome,
                'result':{'true_row_count':self.shape[0]}}


    @DataSet.column_expectation
    def expect_column_value_lengths_to_be_between(self,col,M=None,N=None,mostly=None,suppress_exceptions=False):
        """
        docstring
        """
        not_null = self[col].notnull()
        not_null_values = self[col][not_null]
        not_null_value_lengths = not_null_values.map(lambda x: len(x))

        if M != None and N != None:
            outcome = (not_null_value_lengths >= M) & (not_null_value_lengths <= N)
        elif M == None:
            outcome = not_null_value_lengths < N
        elif N == None:
            outcome = not_null_value_lengths > M
        else:
            raise ValueError("Undefined interval: M and N are None")

        if suppress_exceptions:
            exceptions = None
        else:
            exceptions = list(not_null_values[~outcome])

        if mostly:
            # prevent divide by zero error
            if len(not_null_values) == 0:
                return {'success' : True,
                        'result' : {'exception_list' : exceptions}}
            percent_true = float(sum(outcome))/len(outcome)
            return {'success' : (percent_true >= mostly),
                    'result' : {'exception_list' : exceptions}}
        else:
            return {'success' : outcome.all(),
                    'result' : {'exception_list' : exceptions}}


    @DataSet.column_expectation
    def expect_column_values_to_be_dateutil_parseable(self,col,mostly=None,suppress_exceptions=False):
        """
        docstring
        """
        def is_parseable(val):
            try:
                parser().parse(val)
                return True
            except:
                return False

        not_null = self[col].notnull()
        not_null_values = self[col][not_null]
        outcome = not_null_values.map(is_parseable)

        if suppress_exceptions:
            exceptions = None
        else:
            exceptions = not_null_values[~outcome]

        if mostly:
            # prevent divide by zero error
            if len(not_null_values) == 0:
                return {'success' : True,
                        'result' : {'exception_list' : exceptions}}

            percent_true = float(sum(outcome))/len(outcome)
            return {'success' : (percent_true >= mostly),
                    'result' : {'exception_list' : exceptions}}
        else:
            return {'success' : outcome.all(),
                    'result' : {'exception_list' : exceptions}}


    @DataSet.column_expectation
    def expect_column_values_to_be_valid_json(self,col,suppress_exceptions=False):
        """
        docstring
        """
        def is_json(val):
            try:
                json.loads(str(val))
                return True
            except:
                return False

        not_null = self[col].notnull()
        not_null_values = self[col][not_null]
        outcome = not_null_values.map(is_json)

        if suppress_exceptions:
            exceptions = None
        else:
            exceptions = not_null_values[~outcome]

        return {'success' : outcome.all(),
                'result' : {'exception_list' : exceptions}}


    @DataSet.column_expectation
    def expect_column_stdev_to_be_between(self,col,M,N,suppress_exceptions=False):
        """
        docstring
        """
        outcome = False
        if self[col].std() >= M and self[col].std() <= N:
            outcome = True

        if suppress_exceptions:
            exceptions = None
        else:
            exceptions = self[col].std()

        return {'success':outcome,
                'result':{'true_stdev':exceptions}}


    @DataSet.column_expectation
    def expect_two_column_values_to_be_subsets(self,col1,col2,mostly=None,suppress_exceptions=False):
        """
        docstring
        """
        C1 = set(self[col1])
        C2 = set(self[col2])

        outcome = False
        if C1.issubset(C2) or C2.issubset(C1):
            outcome = True

        if suppress_exceptions:
            exceptions = None
        else:
            exceptions = C1.union(C2) - C1.intersection(C2)

        if mostly:
            subset_proportion = 1 - float(len(C1.intersection(C2)))/len(C1.union(C2))
            return {'success':(subset_proportion >= mostly),
                    'result':{'not_in_subset':exceptions}}
        else:
            return {'success':outcome,
                    'result':{'not_in_subset':exceptions}}


    @DataSet.column_expectation
<<<<<<< HEAD
    def expect_two_column_values_to_be_many_to_one(self):
        raise NotImplementedError("Expectation is not yet implemented")
=======
    def expect_two_column_values_to_be_many_to_one(self,col1,col2,mostly=None,suppress_exceptions=False):
        """
        docstring
        """
        raise NotImplementedError("Expectation is not yet implemented")


    @DataSet.column_expectation
    def expect_column_values_to_match_regex_list(self,col,regex_list,mostly=None,suppress_exceptions=False):
        """
        NOT STABLE
        docstring
        define test function first
        """
        outcome = list()
        exceptions = dict()
        for r in regex_list:
            out = expect_column_values_to_match_regex(col,r,mostly,suppress_exceptions)
            outcome.append(out['success'])
            exceptions[r] = out['result']['exception_list']

        if suppress_exceptions:
            exceptions = None

        if mostly:
            if len(outcome) == 0:
                return {'success':True,
                        'result':{'exception_list':exceptions}}

            percent_true = float(sum(outcome))/len(outcome)
            return {'success':(percent_true >= mostly),
                    'result':{'exception_list':exceptions}}
        else:
            return {'success':outcome.all(),
                    'result':{'exception_list':exceptions}}

>>>>>>> 0e01735d
<|MERGE_RESOLUTION|>--- conflicted
+++ resolved
@@ -664,10 +664,6 @@
 
 
     @DataSet.column_expectation
-<<<<<<< HEAD
-    def expect_two_column_values_to_be_many_to_one(self):
-        raise NotImplementedError("Expectation is not yet implemented")
-=======
     def expect_two_column_values_to_be_many_to_one(self,col1,col2,mostly=None,suppress_exceptions=False):
         """
         docstring
@@ -704,4 +700,3 @@
             return {'success':outcome.all(),
                     'result':{'exception_list':exceptions}}
 
->>>>>>> 0e01735d
