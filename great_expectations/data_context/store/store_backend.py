--- conflicted
+++ resolved
@@ -1,27 +1,7 @@
-<<<<<<< HEAD
-import random
-import os
-import logging
-import re
-from six import string_types
-
-from great_expectations.data_context.types.resource_identifiers import DataContextKey
-
-from ..util import safe_mmkdir
-
-logger = logging.getLogger(__name__)
-
-# TODO : Add docstrings to these classes.
-
-# NOTE : Abe 2019/08/30 : Currently, these classes behave as key-value stores.
-# We almost certainly want to extend that functionality to allow other operations
-=======
 # PYTHON 2 - py2 - update to ABC direct use rather than __metaclass__ once we drop py2 support
 from abc import ABCMeta, abstractmethod
 
 from six import string_types
-
->>>>>>> bbf14ef7
 
 
 class StoreBackend(object):
@@ -52,13 +32,7 @@
         return self._has_key(key)
 
     def _validate_key(self, key):
-<<<<<<< HEAD
-        if isinstance(key, DataContextKey):
-            pass
-        elif isinstance(key, tuple):
-=======
         if isinstance(key, tuple):
->>>>>>> bbf14ef7
             for key_element in key:
                 if not isinstance(key_element, string_types):
                     raise TypeError(
@@ -111,379 +85,4 @@
         return [key for key in self._store.keys() if key[:len(prefix)] == prefix]
 
     def _has_key(self, key):
-<<<<<<< HEAD
-        return self._convert_tuple_to_string(key) in self.store
-
-
-class FixedLengthTupleStoreBackend(StoreBackend):
-    """
-
-    The key to this StoreBackend abstract class must be a tuple with fixed length equal to key_length.
-    The filepath_template is a string template used to convert the key to a filepath.
-    There's a bit of regex magic in _convert_filepath_to_key that reverses this process,
-    so that we can write AND read using filenames as keys.
-
-    Another class should get this logic through multiple inheritance.
-    """
-
-    def __init__(
-        self,
-        # base_directory,
-        filepath_template,
-        key_length,
-        root_directory,
-        forbidden_substrings=None,
-        platform_specific_separator=True
-    ):
-        assert isinstance(key_length, int)
-        self.key_length = key_length
-        if forbidden_substrings is None:
-            forbidden_substrings = ["/", "\\"]
-        self.forbidden_substrings = forbidden_substrings
-        self.platform_specific_separator = platform_specific_separator
-
-        self.filepath_template = filepath_template
-        self.verify_that_key_to_filepath_operation_is_reversible()
-
-    def _validate_key(self, key):
-        super(FixedLengthTupleStoreBackend, self)._validate_key(key)
-
-        if isinstance(key, DataContextKey):
-            return
-        for key_element in key:
-            for substring in self.forbidden_substrings:
-                if substring in key_element:
-                    raise ValueError("Keys in {0} must not contain substrings in {1} : {2}".format(
-                        self.__class__.__name__,
-                        self.forbidden_substrings,
-                        key,
-                    ))
-
-    def _validate_value(self, value):
-        # NOTE: We may want to allow bytes here as well.
-
-        if not isinstance(value, string_types):
-            raise TypeError("Values in {0} must be instances of {1}, not {2}".format(
-                self.__class__.__name__,
-                string_types,
-                type(value),
-            ))
-
-    def _convert_key_to_filepath(self, key):
-        # NOTE: At some point in the future, it might be better to replace this logic with os.path.join.
-        # That seems more correct, but the configs will be a lot less intuitive.
-        # In the meantime, there is some chance that configs will not be cross-OS compatible.
-
-        # NOTE : These methods support fixed-length keys, but not variable.
-        self._validate_key(key)
-        converted_string = self.filepath_template.format(*list(key))
-        if self.platform_specific_separator:
-            converted_string = os.path.join(*converted_string.split('/'))
-        return converted_string
-
-    def _convert_filepath_to_key(self, filepath):
-        # filepath_template (for now) is always specified with forward slashes, but it is then
-        # used to (1) dynamically construct and evaluate a regex, and (2) split the provided (observed) filepath
-        if self.platform_specific_separator:
-            filepath_template = os.path.join(*self.filepath_template.split('/'))
-            filepath_template = filepath_template.replace('\\', '\\\\')
-        else:
-            filepath_template = self.filepath_template
-
-        # Convert the template to a regex
-        indexed_string_substitutions = re.findall(r"{\d+}", filepath_template)
-        tuple_index_list = ["(?P<tuple_index_{0}>.*)".format(i, ) for i in range(len(indexed_string_substitutions))]
-        intermediate_filepath_regex = re.sub(
-            r"{\d+}",
-            lambda m, r=iter(tuple_index_list): next(r),
-            filepath_template
-        )
-        filepath_regex = intermediate_filepath_regex.format(*tuple_index_list)
-
-        # Apply the regex to the filepath
-        matches = re.compile(filepath_regex).match(filepath)
-        if matches is None:
-            return None
-
-        # Map key elements into the appropriate parts of the tuple
-        new_key = list([None for element in range(self.key_length)])
-        for i in range(len(tuple_index_list)):
-            tuple_index = int(re.search('\d+', indexed_string_substitutions[i]).group(0))
-            key_element = matches.group('tuple_index_' + str(i))
-            new_key[tuple_index] = key_element
-
-        new_key = tuple(new_key)
-        return new_key
-
-    def verify_that_key_to_filepath_operation_is_reversible(self):
-        def get_random_hex(len=4):
-            return "".join([random.choice(list("ABCDEF0123456789")) for i in range(len)])
-
-        key = tuple([get_random_hex() for j in range(self.key_length)])
-        filepath = self._convert_key_to_filepath(key)
-        new_key = self._convert_filepath_to_key(filepath)
-        if key != new_key:
-            raise ValueError(
-                "filepath template {0} for class {1} is not reversible for a tuple of length {2}. Have you included all elements in the key tuple?".format(
-                    self.filepath_template,
-                    self.__class__.__name__,
-                    self.key_length,
-                ))
-
-
-class FixedLengthTupleFilesystemStoreBackend(FixedLengthTupleStoreBackend):
-    """Uses a local filepath as a store.
-
-    The key to this StoreBackend must be a tuple with fixed length equal to key_length.
-    The filepath_template is a string template used to convert the key to a filepath.
-    There's a bit of regex magic in _convert_filepath_to_key that reverses this process,
-    so that we can write AND read using filenames as keys.
-    """
-
-    def __init__(
-        self,
-        base_directory,
-        filepath_template,
-        key_length,
-        root_directory,
-        forbidden_substrings=None,
-        platform_specific_separator=True
-    ):
-        super(FixedLengthTupleFilesystemStoreBackend, self).__init__(
-            root_directory=root_directory,
-            filepath_template=filepath_template,
-            key_length=key_length,
-            forbidden_substrings=forbidden_substrings,
-            platform_specific_separator=platform_specific_separator
-        )
-
-        self.base_directory = base_directory
-
-        if not os.path.isabs(root_directory):
-            raise ValueError("root_directory must be an absolute path. Got {0} instead.".format(root_directory))
-
-        self.root_directory = root_directory
-
-        self.full_base_directory = os.path.join(
-            self.root_directory,
-            self.base_directory,
-        )
-
-        safe_mmkdir(str(os.path.dirname(self.full_base_directory)))
-
-    def _get(self, key):
-        filepath = os.path.join(
-            self.full_base_directory,
-            self._convert_key_to_filepath(key)
-        )
-        with open(filepath, 'r') as infile:
-            return infile.read()
-
-    def _set(self, key, value, **kwargs):
-        filepath = os.path.join(
-            self.full_base_directory,
-            self._convert_key_to_filepath(key)
-        )
-        path, filename = os.path.split(filepath)
-
-        safe_mmkdir(str(path))
-        with open(filepath, "wb") as outfile:
-            outfile.write(value.encode("utf-8"))
-        return filepath
-
-    def list_keys(self):
-        key_list = []
-        for root, dirs, files in os.walk(self.full_base_directory):
-            for file_ in files:
-                full_path, file_name = os.path.split(os.path.join(root, file_))
-                relative_path = os.path.relpath(
-                    full_path,
-                    self.full_base_directory,
-                )
-                if relative_path == ".":
-                    filepath = file_name
-                else:
-                    filepath = os.path.join(
-                        relative_path,
-                        file_name
-                    )
-
-                key = self._convert_filepath_to_key(filepath)
-                if key:
-                    key_list.append(key)
-
-        return key_list
-
-    def has_key(self, key):
-        assert isinstance(key, string_types)
-
-        all_keys = self.list_keys()
-        return key in all_keys
-
-
-class FixedLengthTupleS3StoreBackend(FixedLengthTupleStoreBackend):
-    """
-    Uses an S3 bucket as a store.
-
-    The key to this StoreBackend must be a tuple with fixed length equal to key_length.
-    The filepath_template is a string template used to convert the key to a filepath.
-    There's a bit of regex magic in _convert_filepath_to_key that reverses this process,
-    so that we can write AND read using filenames as keys.
-    """
-    def __init__(
-        self,
-        root_directory,
-        filepath_template,
-        key_length,
-        bucket,
-        prefix="",
-        boto3_options=None,
-        forbidden_substrings=None,
-        platform_specific_separator=False
-    ):
-        super(FixedLengthTupleS3StoreBackend, self).__init__(
-            root_directory=root_directory,
-            filepath_template=filepath_template,
-            key_length=key_length,
-            forbidden_substrings=forbidden_substrings,
-            platform_specific_separator=platform_specific_separator
-        )
-        self.bucket = bucket
-        self.prefix = prefix
-        if boto3_options is None:
-            boto3_options = {}
-        self._boto3_options = boto3_options
-
-    def _get(self, key):
-        s3_object_key = os.path.join(
-            self.prefix,
-            self._convert_key_to_filepath(key)
-        )
-
-        import boto3
-        s3 = boto3.client('s3', **self._boto3_options)
-        s3_response_object = s3.get_object(Bucket=self.bucket, Key=s3_object_key)
-        return s3_response_object['Body'].read().decode(s3_response_object.get("ContentEncoding", 'utf-8'))
-
-    def _set(self, key, value, content_encoding='utf-8', content_type='application/json'):
-        s3_object_key = os.path.join(
-            self.prefix,
-            self._convert_key_to_filepath(key)
-        )
-
-        import boto3
-        s3 = boto3.resource('s3', **self._boto3_options)
-        result_s3 = s3.Object(self.bucket, s3_object_key)
-        result_s3.put(Body=value.encode(content_encoding), ContentEncoding=content_encoding, ContentType=content_type)
-        return s3_object_key
-
-    def list_keys(self):
-        key_list = []
-
-        import boto3
-        s3 = boto3.client('s3', **self._boto3_options)
-
-        for s3_object_info in s3.list_objects(Bucket=self.bucket, Prefix=self.prefix)['Contents']:
-            s3_object_key = s3_object_info['Key']
-            s3_object_key = os.path.relpath(
-                s3_object_key,
-                self.prefix,
-            )
-
-            key = self._convert_filepath_to_key(s3_object_key)
-            if key:
-                key_list.append(key)
-
-        return key_list
-
-    def has_key(self, key):
-        assert isinstance(key, string_types)
-
-        all_keys = self.list_keys()
-        return key in all_keys
-
-
-class FixedLengthTupleGCSStoreBackend(FixedLengthTupleStoreBackend):
-    """
-    Uses a GCS bucket as a store.
-
-    The key to this StoreBackend must be a tuple with fixed length equal to key_length.
-    The filepath_template is a string template used to convert the key to a filepath.
-    There's a bit of regex magic in _convert_filepath_to_key that reverses this process,
-    so that we can write AND read using filenames as keys.
-    """
-    def __init__(
-        self,
-        root_directory,
-        filepath_template,
-        key_length,
-        bucket,
-        prefix,
-        project,
-        forbidden_substrings=None,
-        platform_specific_separator=False
-    ):
-        super(FixedLengthTupleGCSStoreBackend, self).__init__(
-            root_directory=root_directory,
-            filepath_template=filepath_template,
-            key_length=key_length,
-            forbidden_substrings=forbidden_substrings,
-            platform_specific_separator=platform_specific_separator
-        )
-        self.bucket = bucket
-        self.prefix = prefix
-        self.project = project
-
-
-    def _get(self, key):
-        gcs_object_key = os.path.join(
-            self.prefix,
-            self._convert_key_to_filepath(key)
-        )
-
-        from google.cloud import storage
-        gcs = storage.Client(project=self.project)
-        bucket = gcs.get_bucket(self.bucket)
-        gcs_response_object = bucket.get_blob(gcs_object_key)
-        return gcs_response_object.download_as_string().decode("utf-8")
-
-    def _set(self, key, value, content_encoding='utf-8', content_type='application/json'):
-        gcs_object_key = os.path.join(
-            self.prefix,
-            self._convert_key_to_filepath(key)
-        )
-
-        from google.cloud import storage
-        gcs = storage.Client(project=self.project)
-        bucket = gcs.get_bucket(self.bucket)
-        blob = bucket.blob(gcs_object_key)
-        blob.upload_from_string(value.encode(content_encoding), content_type=content_type)
-        return gcs_object_key
-
-    def list_keys(self):
-        key_list = []
-
-        from google.cloud import storage
-        gcs = storage.Client(self.project)
-
-        for blob in gcs.list_blobs(self.bucket, prefix=self.prefix):
-            gcs_object_name = blob.name
-            gcs_object_key = os.path.relpath(
-                gcs_object_name,
-                self.prefix,
-            )
-
-            key = self._convert_filepath_to_key(gcs_object_key)
-            if key:
-                key_list.append(key)
-
-        return key_list
-
-    def has_key(self, key):
-        assert isinstance(key, string_types)
-
-        all_keys = self.list_keys()
-        return key in all_keys
-=======
-        return key in self._store
->>>>>>> bbf14ef7
+        return key in self._store