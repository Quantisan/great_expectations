--- conflicted
+++ resolved
@@ -2,13 +2,11 @@
 
 develop
 -----------------
-<<<<<<< HEAD
 * validate result dict when instantiating an ExpectationValidationResult (`#1133 <https://github.com/great-expectations/great_expectations/issues/1133>`_)
-
-=======
 * DataDocs: Expectation Suite name on Validation Result pages now link to Expectation Suite page
 * `great_expectations init`: cli now asks user if csv has header when adding a Spark Datasource with csv file
->>>>>>> 3535362b
+* validate result dict when instantiating an ExpectationValidationResult (`#1133 <https://github.com/great-expectations/great_expectations/issues/1133>`_)
+
 
 0.9.5
 -----------------
