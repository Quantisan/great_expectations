--- conflicted
+++ resolved
@@ -2,15 +2,12 @@
 
 develop
 -----------------
-<<<<<<< HEAD
-* Docs: update Usage Statistics section with info on new anonymized event tracking
-=======
 * Update marshmallow dependency to >3. NOTE: as of this release, you MUST use marshamllow >3.0, which REQUIRES python 3.
   - Schema checking is now stricter for expectation suites, and data_asset_name must not be present as a top-level
     key in expectation suite json. It is safe to remove.
   - Similarly, datasource configuration must now adhere strictly to the required schema, including having any
     required credentials stored in the "credentials" dictionary.
->>>>>>> 6200a737
+* Docs: update Usage Statistics section with info on new anonymized event tracking
 
 0.9.6
 -----------------
