import pytest

import sys
from freezegun import freeze_time
try:
    from unittest import mock
except ImportError:
    import mock

import os
import shutil
import json
from collections import OrderedDict

from great_expectations.exceptions import DataContextError
from great_expectations.data_context import (
    ConfigOnlyDataContext,
    DataContext,
    ExplorerDataContext,
)
from great_expectations.data_context.util import safe_mmkdir
from great_expectations.data_context.types import (
    NormalizedDataAssetName,
    DataAssetIdentifier,
    ExpectationSuiteIdentifier,
)
from great_expectations.data_context.store import (
    BasicInMemoryStore,
    InMemoryEvaluationParameterStore,
)
from great_expectations.util import (
    gen_directory_tree_str,
)


@pytest.fixture()
def parameterized_expectation_suite():
    with open("tests/test_fixtures/expectation_suites/parameterized_expectation_suite_fixture.json", "r") as suite:
        return json.load(suite)


def test_create_duplicate_expectation_suite(titanic_data_context):
    # create new expectation suite
    assert titanic_data_context.create_expectation_suite(data_asset_name="titanic", expectation_suite_name="test_create_expectation_suite")
    # attempt to create expectation suite with name that already exists on data asset
    with pytest.raises(DataContextError):
        titanic_data_context.create_expectation_suite(data_asset_name="titanic",
                                                      expectation_suite_name="test_create_expectation_suite")
    # create expectation suite with name that already exists on data asset, but pass overwrite_existing=True
    assert titanic_data_context.create_expectation_suite(data_asset_name="titanic", expectation_suite_name="test_create_expectation_suite", overwrite_existing=True)


def test_list_available_data_asset_names(empty_data_context, filesystem_csv):
    empty_data_context.add_datasource("my_datasource",
                                      module_name="great_expectations.datasource",
                                      class_name="PandasDatasource",
                                      base_directory=str(filesystem_csv))
    available_asset_names = empty_data_context.get_available_data_asset_names()
    available_asset_names["my_datasource"]["default"] = set(available_asset_names["my_datasource"]["default"])

    assert available_asset_names == {
        "my_datasource": {
            "default": {"f1", "f2", "f3"}
        }
    }


def test_list_expectation_suite_keys(data_context):
    assert data_context.list_expectation_suite_keys() == [
        ExpectationSuiteIdentifier(
            data_asset_name=DataAssetIdentifier(
                "mydatasource",
                "mygenerator",
                "my_dag_node",
            ),
            expectation_suite_name="default"
        )
    ]


def test_get_existing_data_asset_config(data_context):
    data_asset_config = data_context.get_expectation_suite('mydatasource/mygenerator/my_dag_node', 'default')
    assert data_asset_config['data_asset_name'] == 'mydatasource/mygenerator/my_dag_node'
    assert data_asset_config['expectation_suite_name'] == 'default'
    assert len(data_asset_config['expectations']) == 2


def test_get_new_data_asset_config(data_context):
    data_asset_config = data_context.create_expectation_suite('this_data_asset_config_does_not_exist', 'default')
    assert data_asset_config['data_asset_name'] == 'mydatasource/mygenerator/this_data_asset_config_does_not_exist'
    assert data_asset_config['expectation_suite_name'] == 'default'
    assert len(data_asset_config['expectations']) == 0


def test_save_data_asset_config(data_context):
    data_asset_config = data_context.create_expectation_suite('this_data_asset_config_does_not_exist', 'default')
    assert data_asset_config['data_asset_name'] == 'mydatasource/mygenerator/this_data_asset_config_does_not_exist'
    assert data_asset_config["expectation_suite_name"] == "default"
    assert len(data_asset_config['expectations']) == 0
    data_asset_config['expectations'].append({
            "expectation_type": "expect_table_row_count_to_equal",
            "kwargs": {
                "value": 10
            }
        })
    data_context.save_expectation_suite(data_asset_config)
    data_asset_config_saved = data_context.get_expectation_suite('this_data_asset_config_does_not_exist')
    assert data_asset_config['expectations'] == data_asset_config_saved['expectations']


def test_evaluation_parameter_store_methods(data_context):
    run_id = "460d61be-7266-11e9-8848-1681be663d3e"
    source_patient_data_results = {
        "meta": {
            "data_asset_name": "mydatasource/mygenerator/source_patient_data",
            "expectation_suite_name": "default"
        },
        "results": [
            {
                "expectation_config": {
                    "expectation_type": "expect_table_row_count_to_equal",
                    "kwargs": {
                        "value": 1024,
                    }
                },
                "success": True,
                "exception_info": {"exception_message": None,
                    "exception_traceback": None,
                    "raised_exception": False},
                "result": {
                    "observed_value": 1024,
                    "element_count": 1024,
                    "missing_percent": 0.0,
                    "missing_count": 0
                }
            }
        ],
        "success": True
    }

    data_context._extract_and_store_parameters_from_validation_results(
        source_patient_data_results,
        data_asset_name=source_patient_data_results["meta"]["data_asset_name"],
        expectation_suite_name=source_patient_data_results["meta"]["expectation_suite_name"],
        run_id=run_id,
    )

    bound_parameters = data_context.get_parameters_in_evaluation_parameter_store_by_run_id(run_id)
    assert bound_parameters == {
        'urn:great_expectations:validations:mydatasource/mygenerator/source_patient_data:default:expectations:expect_table_row_count_to_equal:result:observed_value': 1024
    }
    source_diabetes_data_results = {
        "meta": {
            "data_asset_name": "mydatasource/mygenerator/source_diabetes_data",
            "expectation_suite_name": "default"
        },
        "results": [
            {
                "expectation_config": {
                    "expectation_type": "expect_column_unique_value_count_to_be_between",
                    "kwargs": {
                        "column": "patient_nbr",
                        "min": 2048,
                        "max": 2048
                    }
                },
                "success": True,
                "exception_info": {"exception_message": None,
                    "exception_traceback": None,
                    "raised_exception": False},
                "result": {
                    "observed_value": 2048,
                    "element_count": 5000,
                    "missing_percent": 0.0,
                    "missing_count": 0
                }
            }
        ],
        "success": True
    }

    data_context._extract_and_store_parameters_from_validation_results(
        source_diabetes_data_results,
        data_asset_name=source_diabetes_data_results["meta"]["data_asset_name"],
        expectation_suite_name=source_diabetes_data_results["meta"]["expectation_suite_name"],
        run_id=run_id,
    )
    bound_parameters = data_context.get_parameters_in_evaluation_parameter_store_by_run_id(run_id)
    assert bound_parameters == {
        'urn:great_expectations:validations:mydatasource/mygenerator/source_patient_data:default:expectations:expect_table_row_count_to_equal:result:observed_value': 1024,
        'urn:great_expectations:validations:mydatasource/mygenerator/source_diabetes_data:default:expectations:expect_column_unique_value_count_to_be_between:columns:patient_nbr:result:observed_value': 2048
    }

    #TODO: Add a test that specifies a data_asset_name

# FIXME : Temporarily deprecating this test, so we can develop DataSnapshotStore in a new branch.
# def test_register_validation_results_saves_data_assset_snapshot(data_context):
#     run_id = "460d61be-7266-11e9-8848-1681be663d3e"
#     source_patient_data_results = {
#         "meta": {
#             "data_asset_name": "mydatasource/mygenerator/source_patient_data",
#             "expectation_suite_name": "default"
#         },
#         "results": [
#             {
#                 "expectation_config": {
#                     "expectation_type": "expect_table_row_count_to_equal",
#                     "kwargs": {
#                         "value": 1024,
#                     }
#                 },
#                 "success": True,
#                 "exception_info": {"exception_message": None,
#                     "exception_traceback": None,
#                     "raised_exception": False},
#                 "result": {
#                     "observed_value": 1024,
#                     "element_count": 1024,
#                     "missing_percent": 0.0,
#                     "missing_count": 0
#                 }
#             }
#         ],
#         "success": False
#     }
#     data_asset = PandasDataset({"x": [1,2,3,4]})

#     snapshot_dir = os.path.join(data_context.root_directory, "uncommitted/snapshots")
#     print(snapshot_dir)

#     #The snapshot directory shouldn't exist yet
#     assert not os.path.isfile(snapshot_dir)

#     data_context.add_store(
#         "data_asset_snapshot_store",
#         {
#             "module_name": "great_expectations.data_context.store",
#             "class_name": "NamespacedReadWriteStore",
#             "serialization_type" : "pandas_csv",
#             "resource_identifier_class_name": "ValidationResultIdentifier",
#             "store_backend" : {
#                 "module_name": "great_expectations.data_context.store",
#                 "class_name": "FixedLengthTupleFilesystemStoreBackend",
#                 "base_directory" : "uncommitted/snapshots",
#                 "filepath_template": "{4}/{0}/{1}/{2}/validation-results-{2}-{3}-{4}.{file_extension}",
#                 "file_extension" : "csv.gz",
#                 # "compression" : "gzip",
#             }
#         }
#     )
#     # print(json.dumps(data_context._project_config, indent=2))

#     #The snapshot directory shouldn't contain any files
#     # assert len(glob(snapshot_dir+"/*/*/*/*/*.csv.gz")) == 0
#     print(gen_directory_tree_str(snapshot_dir))
#     assert gen_directory_tree_str(snapshot_dir) == ""

#     res = data_context.register_validation_results(
#         run_id,
#         source_patient_data_results,
#         data_asset=data_asset
#     )

#     #This snapshot directory should now exist
#     assert os.path.isdir(snapshot_dir)

#     #we should have one file created as a side effect
#     print(gen_directory_tree_str(snapshot_dir))
#     glob_results = glob(snapshot_dir+"/*/*/*/*/*.csv.gz")
#     print(glob_results)
#     assert len(glob_results) == 1


def test_compile(data_context):
    data_context._compile()
    assert data_context._compiled_parameters == {
        'raw': {
            'urn:great_expectations:validations:mydatasource/mygenerator/source_diabetes_data:default:expectations:expect_column_unique_value_count_to_be_between:columns:patient_nbr:result:observed_value',
            'urn:great_expectations:validations:mydatasource/mygenerator/source_patient_data:default:expectations:expect_table_row_count_to_equal:result:observed_value'
            },
        'data_assets': {
            DataAssetIdentifier(
                datasource='mydatasource',
                generator='mygenerator',
                generator_asset='source_diabetes_data'
            ): {
                'default': {
                    'expect_column_unique_value_count_to_be_between': {
                        'columns': {
                            'patient_nbr': {
                                'result': {
                                    'urn:great_expectations:validations:mydatasource/mygenerator/source_diabetes_data:default:expectations:expect_column_unique_value_count_to_be_between:columns:patient_nbr:result:observed_value'
                                }
                            }
                        }
                    }
                }
            },
            DataAssetIdentifier(
                datasource='mydatasource',
                generator='mygenerator',
                generator_asset='source_patient_data'
            ): {
                'default': {
                    'expect_table_row_count_to_equal': {
                        'result': {
                            'urn:great_expectations:validations:mydatasource/mygenerator/source_patient_data:default:expectations:expect_table_row_count_to_equal:result:observed_value'
                        }
                    }
                }
            }
        }
    }

def test_normalize_data_asset_names_error(data_context):
    with pytest.raises(DataContextError) as exc:
        data_context.normalize_data_asset_name("this/should/never/work/because/it/is/so/long")
        assert "found too many components using delimiter '/'" in exc.message


def test_normalize_data_asset_names_delimiters(empty_data_context, filesystem_csv):
    empty_data_context.add_datasource("my_datasource",
                                    module_name="great_expectations.datasource",
                                    class_name="PandasDatasource",
                                    base_directory=str(filesystem_csv))
    data_context = empty_data_context

    data_context.data_asset_name_delimiter = '.'
    assert data_context.normalize_data_asset_name("my_datasource.default.f1") == \
<<<<<<< HEAD
           NormalizedDataAssetName("my_datasource", "default", "f1")

    data_context.data_asset_name_delimiter = '/'
    assert data_context.normalize_data_asset_name("my_datasource/default/f1") == \
           NormalizedDataAssetName("my_datasource", "default", "f1")
=======
        NormalizedDataAssetName("my_datasource", "default", "f1")

    data_context.data_asset_name_delimiter = '/'
    assert data_context.normalize_data_asset_name("my_datasource/default/f1") == \
        NormalizedDataAssetName("my_datasource", "default", "f1")
>>>>>>> c81bca4d

    with pytest.raises(DataContextError) as exc:
        data_context.data_asset_name_delimiter = "$"
        assert "Invalid delimiter" in exc.message

    with pytest.raises(DataContextError) as exc:
        data_context.data_asset_name_delimiter = "//"
        assert "Invalid delimiter" in exc.message


def test_normalize_data_asset_names_conditions(empty_data_context, filesystem_csv, tmp_path_factory):
    # If no datasource is configured, nothing should be allowed to normalize:
    with pytest.raises(DataContextError) as exc:
        empty_data_context.normalize_data_asset_name("f1")
        assert "No datasource configured" in exc.message

    with pytest.raises(DataContextError) as exc:
        empty_data_context.normalize_data_asset_name("my_datasource/f1")
        assert "No datasource configured" in exc.message

    with pytest.raises(DataContextError) as exc:
        empty_data_context.normalize_data_asset_name("my_datasource/default/f1")
        assert "No datasource configured" in exc.message

    ###
    # Add a datasource
    ###
    empty_data_context.add_datasource("my_datasource",
                                    module_name="great_expectations.datasource",
                                    class_name="PandasDatasource",
                                    base_directory=str(filesystem_csv))
    data_context = empty_data_context

    # We can now reference existing or available data asset namespaces using
    # a the data_asset_name; the datasource name and data_asset_name or all
    # three components of the normalized data asset name
    assert data_context.normalize_data_asset_name("f1") == \
<<<<<<< HEAD
           NormalizedDataAssetName("my_datasource", "default", "f1")

    assert data_context.normalize_data_asset_name("my_datasource/f1") == \
           NormalizedDataAssetName("my_datasource", "default", "f1")

    assert data_context.normalize_data_asset_name("my_datasource/default/f1") == \
           NormalizedDataAssetName("my_datasource", "default", "f1")
=======
        NormalizedDataAssetName("my_datasource", "default", "f1")

    assert data_context.normalize_data_asset_name("my_datasource/f1") == \
        NormalizedDataAssetName("my_datasource", "default", "f1")

    assert data_context.normalize_data_asset_name("my_datasource/default/f1") == \
        NormalizedDataAssetName("my_datasource", "default", "f1")
>>>>>>> c81bca4d

    # With only one datasource and generator configured, we
    # can create new namespaces at the generator asset level easily:
    assert data_context.normalize_data_asset_name("f5") == \
<<<<<<< HEAD
           NormalizedDataAssetName("my_datasource", "default", "f5")

    # We can also be more explicit in creating new namespaces at the generator asset level:
    assert data_context.normalize_data_asset_name("my_datasource/f6") == \
           NormalizedDataAssetName("my_datasource", "default", "f6")

    assert data_context.normalize_data_asset_name("my_datasource/default/f7") == \
           NormalizedDataAssetName("my_datasource", "default", "f7")
=======
        NormalizedDataAssetName("my_datasource", "default", "f5")

    # We can also be more explicit in creating new namespaces at the generator asset level:
    assert data_context.normalize_data_asset_name("my_datasource/f6") == \
        NormalizedDataAssetName("my_datasource", "default", "f6")

    assert data_context.normalize_data_asset_name("my_datasource/default/f7") == \
        NormalizedDataAssetName("my_datasource", "default", "f7")
>>>>>>> c81bca4d

    # However, we cannot create against nonexisting datasources or generators:
    with pytest.raises(DataContextError) as exc:
        data_context.normalize_data_asset_name("my_fake_datasource/default/f7")
        assert "no configured datasource 'my_fake_datasource' with generator 'default'" in exc.message

    with pytest.raises(DataContextError) as exc:
        data_context.normalize_data_asset_name("my_datasource/my_fake_generator/f7")
        assert "no configured datasource 'my_datasource' with generator 'my_fake_generator'" in exc.message

    ###
    # Add a second datasource
    ###

    second_datasource_basedir = str(tmp_path_factory.mktemp("test_normalize_data_asset_names_conditions_single_name"))
    with open(os.path.join(second_datasource_basedir, "f3.tsv"), "w") as outfile:
        outfile.write("\n\n\n")
    with open(os.path.join(second_datasource_basedir, "f4.tsv"), "w") as outfile:
        outfile.write("\n\n\n")
    data_context.add_datasource("my_second_datasource",
                                    module_name="great_expectations.datasource",
                                    class_name="PandasDatasource",
                                    base_directory=second_datasource_basedir)

    # We can still reference *unambiguous* data_asset_names:
    assert data_context.normalize_data_asset_name("f1") == \
<<<<<<< HEAD
           NormalizedDataAssetName("my_datasource", "default", "f1")

    assert data_context.normalize_data_asset_name("f4") == \
           NormalizedDataAssetName("my_second_datasource", "default", "f4")
=======
        NormalizedDataAssetName("my_datasource", "default", "f1")

    assert data_context.normalize_data_asset_name("f4") == \
        NormalizedDataAssetName("my_second_datasource", "default", "f4")
>>>>>>> c81bca4d

    # However, single-name resolution will fail with ambiguous entries
    with pytest.raises(DataContextError) as exc:
        data_context.normalize_data_asset_name("f3")
        assert "Ambiguous data_asset_name 'f3'. Multiple candidates found" in exc.message

    # Two-name resolution still works since generators are not ambiguous in that case
    assert data_context.normalize_data_asset_name("my_datasource/f3") == \
<<<<<<< HEAD
           NormalizedDataAssetName("my_datasource", "default", "f3")

    # We can also create new namespaces using only two components since that is not ambiguous
    assert data_context.normalize_data_asset_name("my_datasource/f9") == \
           NormalizedDataAssetName("my_datasource", "default", "f9")
=======
        NormalizedDataAssetName("my_datasource", "default", "f3")

    # We can also create new namespaces using only two components since that is not ambiguous
    assert data_context.normalize_data_asset_name("my_datasource/f9") == \
        NormalizedDataAssetName("my_datasource", "default", "f9")
>>>>>>> c81bca4d

    # However, we cannot create new names using only a single component
    with pytest.raises(DataContextError) as exc:
        data_context.normalize_data_asset_name("f10")
        assert "Ambiguous data_asset_name: no existing data_asset has the provided name" in exc.message

    ###
    # Add a second generator to one datasource
    ###
    my_datasource = data_context.get_datasource("my_datasource")
    my_datasource.add_generator("in_memory_generator", "memory")

    # We've chosen an interesting case: in_memory_generator does not by default provide its own names
    # so we can still get some names if there is no ambiguity about the namespace
    assert data_context.normalize_data_asset_name("f1") == \
<<<<<<< HEAD
           NormalizedDataAssetName("my_datasource", "default", "f1")
=======
        NormalizedDataAssetName("my_datasource", "default", "f1")
>>>>>>> c81bca4d

    # However, if we add a data_asset that would cause that name to be ambiguous, it will then fail:
    suite = data_context.create_expectation_suite("my_datasource/in_memory_generator/f1", "default")
    data_context.save_expectation_suite(suite)

    with pytest.raises(DataContextError) as exc:
        name = data_context.normalize_data_asset_name("f1")
        assert "Ambiguous data_asset_name 'f1'. Multiple candidates found" in exc.message

    # It will also fail with two components since there is still ambiguity:
    with pytest.raises(DataContextError) as exc:
        data_context.normalize_data_asset_name("my_datasource/f1")
        assert "Ambiguous data_asset_name 'f1'. Multiple candidates found" in exc.message

    # But we can get the asset using all three components
    assert data_context.normalize_data_asset_name("my_datasource/default/f1") == \
<<<<<<< HEAD
           NormalizedDataAssetName("my_datasource", "default", "f1")

    assert data_context.normalize_data_asset_name("my_datasource/in_memory_generator/f1") == \
           NormalizedDataAssetName("my_datasource", "in_memory_generator", "f1")
=======
        NormalizedDataAssetName("my_datasource", "default", "f1")

    assert data_context.normalize_data_asset_name("my_datasource/in_memory_generator/f1") == \
        NormalizedDataAssetName("my_datasource", "in_memory_generator", "f1")
>>>>>>> c81bca4d


def test_list_datasources(data_context):
    datasources = data_context.list_datasources()

    assert OrderedDict(datasources) == OrderedDict([

        {
            'name': 'mydatasource',
            'class_name': 'PandasDatasource'
        }
    ])

    data_context.add_datasource("second_pandas_source",
                           module_name="great_expectations.datasource",
                           class_name="PandasDatasource",
                           )

    datasources = data_context.list_datasources()

    assert OrderedDict(datasources) == OrderedDict([
        {
            'name': 'mydatasource',
            'class_name': 'PandasDatasource'
        },
        {
            'name': 'second_pandas_source',
            'class_name': 'PandasDatasource'
        }
    ])


def test_data_context_result_store(titanic_data_context):
    """
    Test that validation results can be correctly fetched from the configured results store
    """
    profiling_results = titanic_data_context.profile_datasource("mydatasource")

    for profiling_result in profiling_results['results']:
        data_asset_name = profiling_result[1]['meta']['data_asset_name']
        validation_result = titanic_data_context.get_validation_result(data_asset_name, "BasicDatasetProfiler")
        assert data_asset_name in validation_result["meta"]["data_asset_name"]

    all_validation_result = titanic_data_context.get_validation_result(
        "mydatasource/mygenerator/Titanic",
        "BasicDatasetProfiler",
    )
    assert len(all_validation_result["results"]) == 51

    failed_validation_result = titanic_data_context.get_validation_result(
        "mydatasource/mygenerator/Titanic",
        "BasicDatasetProfiler",
        failed_only=True,
    )
    assert len(failed_validation_result["results"]) == 8


def test_render_full_static_site_from_empty_project(tmp_path_factory, filesystem_csv_3):

    # TODO : Use a standard test fixture
    # TODO : Have that test fixture copy a directory, rather than building a new one from scratch

    base_dir = str(tmp_path_factory.mktemp("project_dir"))
    project_dir = os.path.join(base_dir, "project_path")
    os.mkdir(project_dir)

    os.makedirs(os.path.join(project_dir, "data"))
    os.makedirs(os.path.join(project_dir, "data/titanic"))
    shutil.copy(
        "./tests/test_sets/Titanic.csv",
        str(os.path.join(project_dir, "data/titanic/Titanic.csv"))
    )

    os.makedirs(os.path.join(project_dir, "data/random"))
    shutil.copy(
        os.path.join(filesystem_csv_3, "f1.csv"),
        str(os.path.join(project_dir, "data/random/f1.csv"))
    )
    shutil.copy(
        os.path.join(filesystem_csv_3, "f2.csv"),
        str(os.path.join(project_dir, "data/random/f2.csv"))
    )

    assert gen_directory_tree_str(project_dir) == """\
project_path/
    data/
        random/
            f1.csv
            f2.csv
        titanic/
            Titanic.csv
"""

    context = DataContext.create(project_dir)
    ge_directory = os.path.join(project_dir, "great_expectations")
    context.add_datasource("titanic",
                            module_name="great_expectations.datasource",
                            class_name="PandasDatasource",
                            base_directory=os.path.join(project_dir, "data/titanic/"))

    context.add_datasource("random",
                            module_name="great_expectations.datasource",
                            class_name="PandasDatasource",
                            base_directory=os.path.join(project_dir, "data/random/"))

    context.profile_datasource("titanic")
    assert gen_directory_tree_str(project_dir) == """\
project_path/
    data/
        random/
            f1.csv
            f2.csv
        titanic/
            Titanic.csv
    great_expectations/
        .gitignore
        great_expectations.yml
        datasources/
        expectations/
            titanic/
                default/
                    Titanic/
                        BasicDatasetProfiler.json
        notebooks/
            create_expectations.ipynb
            integrate_validation_into_pipeline.ipynb
        plugins/
        uncommitted/
            config_variables.yml
            data_docs/
            samples/
            validations/
                profiling/
                    titanic/
                        default/
                            Titanic/
                                BasicDatasetProfiler.json
"""

    context.profile_datasource("random")
    context.build_data_docs()

    data_docs_dir = os.path.join(project_dir, "great_expectations/uncommitted/data_docs")
    observed = gen_directory_tree_str(data_docs_dir)
    print(observed)
    assert observed == """\
data_docs/
    local_site/
        index.html
        expectations/
            random/
                default/
                    f1/
                        BasicDatasetProfiler.html
                    f2/
                        BasicDatasetProfiler.html
            titanic/
                default/
                    Titanic/
                        BasicDatasetProfiler.html
        validations/
            profiling/
                random/
                    default/
                        f1/
                            BasicDatasetProfiler.html
                        f2/
                            BasicDatasetProfiler.html
                titanic/
                    default/
                        Titanic/
                            BasicDatasetProfiler.html
"""

    # save data_docs locally
    safe_mmkdir("./tests/data_context/output")
    safe_mmkdir("./tests/data_context/output/data_docs")

    if os.path.isdir("./tests/data_context/output/data_docs"):
        shutil.rmtree("./tests/data_context/output/data_docs")
    shutil.copytree(
        os.path.join(
            ge_directory,
            "uncommitted/data_docs/"
        ),
        "./tests/data_context/output/data_docs"
    )


def test_add_store(empty_data_context):
    assert "my_new_store" not in empty_data_context.stores.keys()
    assert "my_new_store" not in empty_data_context.get_config()["stores"]
    new_store = empty_data_context.add_store(
        "my_new_store",
        {
            "module_name": "great_expectations.data_context.store",
            "class_name": "BasicInMemoryStore",
        }
    )
    assert "my_new_store" in empty_data_context.stores.keys()
    assert "my_new_store" in empty_data_context.get_config()["stores"]

    assert isinstance(new_store, BasicInMemoryStore)


@pytest.fixture
def basic_data_context_config():
    # return DataContextConfig(**{
    return {
        "config_version": 1,
        "plugins_directory": "plugins/",
        "evaluation_parameter_store_name": "evaluation_parameter_store",
        "validations_store_name": "does_not_have_to_be_real",
        "expectations_store_name": "expectations_store",
        "datasources": {},
        "stores": {
            "expectations_store": {
                "class_name": "ExpectationsStore",
                "store_backend": {
                    "class_name": "FixedLengthTupleFilesystemStoreBackend",
                    "base_directory": "expectations/",
                },
            },
            "evaluation_parameter_store" : {
                "module_name": "great_expectations.data_context.store",
                "class_name": "InMemoryEvaluationParameterStore",
            }
        },
        "data_docs_sites": {},
        "validation_operators": {
            "default": {
                "class_name": "ActionListValidationOperator",
                "action_list": []
            }
        }
    }


def test_ExplorerDataContext(titanic_data_context):
    context_root_directory = titanic_data_context.root_directory
    explorer_data_context = ExplorerDataContext(context_root_directory)
    assert explorer_data_context._expectation_explorer_manager


@freeze_time("2012-01-14")
def test_ExplorerDataContext_expectation_widget(titanic_data_context):
    context_root_directory = titanic_data_context.root_directory
    explorer_data_context = ExplorerDataContext(context_root_directory)
    explorer_data_context.create_expectation_suite('Titanic', expectation_suite_name='my_suite')
    data_asset = explorer_data_context.get_batch('Titanic', expectation_suite_name='my_suite',
                                                 batch_kwargs=explorer_data_context.yield_batch_kwargs("Titanic"))
    widget_output = data_asset.expect_column_to_exist('test')
    print(widget_output)
    if sys.version[0:3] == '2.7':
        expected_widget_output = "Accordion(children=(VBox(children=(HBox(children=(VBox(children=(HTML(value=u'<div><strong>Data Asset Name: </strong>mydatasource/mygenerator/Titanic</div>'), HTML(value=u'<div><strong>Column: </strong>test</div>'), HTML(value=u'<span><strong>Expectation Type: </strong>expect_column_to_exist</span>'), HTML(value=u'<span><strong>Success: </strong>False</span>'), HTML(value=u'<div><strong>Date/Time Validated (UTC): </strong>2012-01-14 00:00</div>')), layout=Layout(margin=u'10px', width=u'40%')), VBox(children=(Text(value=u'', description=u'<strong>column_index: </strong>', description_tooltip=u'', layout=Layout(width=u'400px'), placeholder=u'press enter to confirm...', style=DescriptionStyle(description_width=u'150px')),), layout=Layout(margin=u'10px', width=u'60%')))), Accordion(children=(Output(),), _titles={u'0': 'Exceptions/Warnings'}), Accordion(children=(VBox(),), selected_index=None, _titles={u'0': 'Validation Result Details'}), Button(button_style=u'danger', description=u'Remove Expectation', icon=u'trash', layout=Layout(width=u'auto'), style=ButtonStyle(), tooltip=u'click to remove expectation'))),), layout=Layout(border=u'2px solid red', margin=u'5px'), _titles={u'0': 'test | expect_column_to_exist'})"
    else:
        expected_widget_output = "Accordion(children=(VBox(children=(HBox(children=(VBox(children=(HTML(value='<div><strong>Data Asset Name: </strong>mydatasource/mygenerator/Titanic</div>'), HTML(value='<div><strong>Column: </strong>test</div>'), HTML(value='<span><strong>Expectation Type: </strong>expect_column_to_exist</span>'), HTML(value='<span><strong>Success: </strong>False</span>'), HTML(value='<div><strong>Date/Time Validated (UTC): </strong>2012-01-14 00:00</div>')), layout=Layout(margin='10px', width='40%')), VBox(children=(Text(value='', description='<strong>column_index: </strong>', description_tooltip='', layout=Layout(width='400px'), placeholder='press enter to confirm...', style=DescriptionStyle(description_width='150px')),), layout=Layout(margin='10px', width='60%')))), Accordion(children=(Output(),), _titles={'0': 'Exceptions/Warnings'}), Accordion(children=(VBox(),), selected_index=None, _titles={'0': 'Validation Result Details'}), Button(button_style='danger', description='Remove Expectation', icon='trash', layout=Layout(width='auto'), style=ButtonStyle(), tooltip='click to remove expectation'))),), layout=Layout(border='2px solid red', margin='5px'), _titles={'0': 'test | expect_column_to_exist'})"
    assert str(widget_output) == expected_widget_output


def test_ConfigOnlyDataContext__initialization(tmp_path_factory, basic_data_context_config):
    config_path = str(tmp_path_factory.mktemp('test_ConfigOnlyDataContext__initialization__dir'))
    context = ConfigOnlyDataContext(
        basic_data_context_config,
        config_path,
    )

    assert context.root_directory.split("/")[-1] == "test_ConfigOnlyDataContext__initialization__dir0"
    assert context.plugins_directory.split("/")[-3:] == ["test_ConfigOnlyDataContext__initialization__dir0", "plugins",""]


def test_evaluation_parameter_store_methods(basic_data_context_config):
    context = ConfigOnlyDataContext(
        basic_data_context_config,
        "testing",
    )

    assert isinstance(context.evaluation_parameter_store, InMemoryEvaluationParameterStore)

    assert context.get_parameters_in_evaluation_parameter_store_by_run_id("foo") == {}
    context.set_parameters_in_evaluation_parameter_store_by_run_id_and_key("foo", "bar", "baz")
    assert context.get_parameters_in_evaluation_parameter_store_by_run_id("foo") == {
        "bar" : "baz"
    }

    context.set_parameters_in_evaluation_parameter_store_by_run_id_and_key("foo", "car", "caz")
    assert context.get_parameters_in_evaluation_parameter_store_by_run_id("foo") == {
        "bar" : "baz",
        "car" : "caz"
    }

    context.set_parameters_in_evaluation_parameter_store_by_run_id_and_key("goo", "dar", "daz")
    assert context.get_parameters_in_evaluation_parameter_store_by_run_id("foo") == {
        "bar" : "baz",
        "car" : "caz"
    }
    assert context.get_parameters_in_evaluation_parameter_store_by_run_id("goo") == {
        "dar" : "daz",
    }

def test__normalize_absolute_or_relative_path(tmp_path_factory, basic_data_context_config):
    config_path = str(tmp_path_factory.mktemp('test__normalize_absolute_or_relative_path__dir'))
    context = ConfigOnlyDataContext(
        basic_data_context_config,
        config_path,
    )

    print(context._normalize_absolute_or_relative_path("yikes"))
    assert "test__normalize_absolute_or_relative_path__dir0/yikes" in context._normalize_absolute_or_relative_path("yikes")

    context._normalize_absolute_or_relative_path("/yikes")
    assert "test__normalize_absolute_or_relative_path__dir" not in context._normalize_absolute_or_relative_path("/yikes")
    assert "/yikes" == context._normalize_absolute_or_relative_path("/yikes")


def test__get_normalized_data_asset_name_filepath(basic_data_context_config):
    context = ConfigOnlyDataContext(
        project_config=basic_data_context_config,
        context_root_dir="testing/",
    )
    assert context._get_normalized_data_asset_name_filepath(
        NormalizedDataAssetName("my_db", "default", "my_table"),
        "default",
        "my/base/path",
        ".json"
    ) == "my/base/path/my_db/default/my_table/default.json"


def test_load_data_context_from_environment_variables(tmp_path_factory):
    try:
        project_path = str(tmp_path_factory.mktemp('data_context'))
        context_path = os.path.join(project_path, "great_expectations")
        safe_mmkdir(context_path)
        shutil.copy("./tests/test_fixtures/great_expectations_basic.yml",
                    str(os.path.join(context_path, "great_expectations.yml")))
        with pytest.raises(DataContextError) as err:
            DataContext.find_context_root_dir()
            assert "Unable to locate context root directory." in err

        os.environ["GE_HOME"] = context_path
        assert DataContext.find_context_root_dir() == context_path
    except Exception:
        raise
    finally:
        # Make sure we unset the environment variable we're using
        del os.environ["GE_HOME"]


def test_data_context_updates_expectation_suite_names(data_context):
    # A data context should update the data_asset_name and expectation_suite_name of expectation suites
    # that it creates when it saves them.

    expectation_suites = data_context.list_expectation_suite_keys()

    # We should have a single expectation suite defined
    assert len(expectation_suites) == 1

    data_asset_name = expectation_suites[0]['data_asset_name']
    expectation_suite_name = expectation_suites[0]['expectation_suite_name']

    # We'll get that expectation suite and then update its name and re-save, then verify that everything
    # has been properly updated
    expectation_suite = data_context.get_expectation_suite(
        data_asset_name=data_asset_name,
        expectation_suite_name=expectation_suite_name
    )

    # Note we codify here the current behavior of having a string data_asset_name though typed ExpectationSuite objects
    # will enable changing that
    assert expectation_suite['data_asset_name'] == str(data_asset_name)
    assert expectation_suite['expectation_suite_name'] == expectation_suite_name

    # We will now change the data_asset_name and then save the suite in three ways:
    #   1. Directly using the new name,
    #   2. Using a different name that should be overwritten
    #   3. Using the new name but having the context draw that from the suite

    # Finally, we will try to save without a name (deleting it first) to demonstrate that saving will fail.
    expectation_suite['data_asset_name'] = str(DataAssetIdentifier(
        data_asset_name.datasource,
        data_asset_name.generator,
        "a_new_data_asset"
    ))
    expectation_suite['expectation_suite_name'] = 'a_new_suite_name'

    data_context.save_expectation_suite(
        expectation_suite=expectation_suite,
        data_asset_name=DataAssetIdentifier(
            data_asset_name.datasource,
            data_asset_name.generator,
            "a_new_data_asset"
        ),
        expectation_suite_name='a_new_suite_name'
    )

    fetched_expectation_suite = data_context.get_expectation_suite(
        data_asset_name=DataAssetIdentifier(
            data_asset_name.datasource,
            data_asset_name.generator,
            "a_new_data_asset"
        ),
        expectation_suite_name='a_new_suite_name'
    )

    assert fetched_expectation_suite['data_asset_name'] == str(
        DataAssetIdentifier(
            data_asset_name.datasource,
            data_asset_name.generator,
            "a_new_data_asset"
        )
    )
    assert fetched_expectation_suite['expectation_suite_name'] == 'a_new_suite_name'

    #   2. Using a different name that should be overwritten
    data_context.save_expectation_suite(
        expectation_suite=expectation_suite,
        data_asset_name=DataAssetIdentifier(
            data_asset_name.datasource,
            data_asset_name.generator,
            "a_new_new_data_asset"
        ),
        expectation_suite_name='a_new_new_suite_name'
    )

    fetched_expectation_suite = data_context.get_expectation_suite(
        data_asset_name=DataAssetIdentifier(
            data_asset_name.datasource,
            data_asset_name.generator,
            "a_new_new_data_asset"
        ),
        expectation_suite_name='a_new_new_suite_name'
    )

    assert fetched_expectation_suite['data_asset_name'] == str(
        DataAssetIdentifier(
            data_asset_name.datasource,
            data_asset_name.generator,
            "a_new_new_data_asset"
        )
    )
    assert fetched_expectation_suite['expectation_suite_name'] == 'a_new_new_suite_name'

    # Check that the saved name difference is actually persisted on disk
    with open(os.path.join(
                data_context.root_directory,
                "expectations",
                data_asset_name.datasource,
                data_asset_name.generator,
                "a_new_new_data_asset",
                "a_new_new_suite_name.json"
                ), 'r') as suite_file:
        loaded_suite = json.load(suite_file)
        assert loaded_suite['data_asset_name'] == str(
            DataAssetIdentifier(
                data_asset_name.datasource,
                data_asset_name.generator,
                "a_new_new_data_asset"
            )
        )
        assert loaded_suite['expectation_suite_name'] == 'a_new_new_suite_name'


    #   3. Using the new name but having the context draw that from the suite
    expectation_suite['data_asset_name'] = str(DataAssetIdentifier(
        data_asset_name.datasource,
        data_asset_name.generator,
        "a_third_name"
    ))
    expectation_suite['expectation_suite_name'] = "a_third_suite_name"
    data_context.save_expectation_suite(
        expectation_suite=expectation_suite
    )

    fetched_expectation_suite = data_context.get_expectation_suite(
        data_asset_name=DataAssetIdentifier(
            data_asset_name.datasource,
            data_asset_name.generator,
            "a_third_name"
        ),
        expectation_suite_name="a_third_suite_name"
    )
    assert fetched_expectation_suite['data_asset_name'] == str(DataAssetIdentifier(
        data_asset_name.datasource,
        data_asset_name.generator,
        "a_third_name"
    ))
    assert fetched_expectation_suite['expectation_suite_name'] == "a_third_suite_name"


def test_data_context_create_does_not_raise_error_or_warning_if_ge_dir_exists(tmp_path_factory):
    project_path = str(tmp_path_factory.mktemp('data_context'))
    DataContext.create(project_path)


def test_data_context_create_raises_warning_and_leaves_existing_yml_untouched(tmp_path_factory):
    project_path = str(tmp_path_factory.mktemp('data_context'))
    DataContext.create(project_path)
    ge_yml = os.path.join(
        project_path,
        "great_expectations/great_expectations.yml"
    )
    with open(ge_yml, "a") as ff:
        ff.write("# LOOK I WAS MODIFIED")

    with pytest.warns(UserWarning):
        DataContext.create(project_path)

    with open(ge_yml, "r") as ff:
        obs = ff.read()
    assert "# LOOK I WAS MODIFIED" in obs


def test_data_context_create_makes_uncommitted_dirs_when_all_are_missing(tmp_path_factory):
    project_path = str(tmp_path_factory.mktemp('data_context'))
    DataContext.create(project_path)

    # mangle the existing setup
    ge_dir = os.path.join(project_path, "great_expectations")
    uncommitted_dir = os.path.join(ge_dir, "uncommitted")
    shutil.rmtree(uncommitted_dir)

    # re-run create to simulate onboarding
    DataContext.create(project_path)
    obs = gen_directory_tree_str(ge_dir)

    assert os.path.isdir(uncommitted_dir), "No uncommitted directory created"
    assert obs == """\
great_expectations/
    .gitignore
    great_expectations.yml
    datasources/
    expectations/
    notebooks/
        create_expectations.ipynb
        integrate_validation_into_pipeline.ipynb
    plugins/
    uncommitted/
        config_variables.yml
        data_docs/
        samples/
        validations/
"""


def test_data_context_create_does_nothing_if_all_uncommitted_dirs_exist(tmp_path_factory):
    expected = """\
great_expectations/
    .gitignore
    great_expectations.yml
    datasources/
    expectations/
    notebooks/
        create_expectations.ipynb
        integrate_validation_into_pipeline.ipynb
    plugins/
    uncommitted/
        config_variables.yml
        data_docs/
        samples/
        validations/
"""
    project_path = str(tmp_path_factory.mktemp('stuff'))
    ge_dir = os.path.join(project_path, "great_expectations")

    DataContext.create(project_path)
    fixture = gen_directory_tree_str(ge_dir)
    assert fixture == expected

    # re-run create to simulate onboarding
    DataContext.create(project_path)

    obs = gen_directory_tree_str(ge_dir)
    assert obs == expected


def test_data_context_do_all_uncommitted_dirs_exist(tmp_path_factory):
    expected = """\
uncommitted/
    config_variables.yml
    data_docs/
    samples/
    validations/
"""
    project_path = str(tmp_path_factory.mktemp('stuff'))
    ge_dir = os.path.join(project_path, "great_expectations")
    uncommitted_dir = os.path.join(ge_dir, "uncommitted")
    DataContext.create(project_path)
    fixture = gen_directory_tree_str(uncommitted_dir)
    assert fixture == expected

    # Test that all exist
    assert DataContext.all_uncommitted_directories_exist(ge_dir)

    # remove a few
    shutil.rmtree(os.path.join(uncommitted_dir, "data_docs"))
    shutil.rmtree(os.path.join(uncommitted_dir, "validations"))

    # Test that not all exist
    assert not DataContext.all_uncommitted_directories_exist(project_path)


def test_data_context_create_does_not_overwrite_existing_config_variables_yml(tmp_path_factory):
    project_path = str(tmp_path_factory.mktemp('data_context'))
    DataContext.create(project_path)
    ge_dir = os.path.join(project_path, "great_expectations")
    uncommitted_dir = os.path.join(ge_dir, "uncommitted")
    config_vars_yml = os.path.join(uncommitted_dir, "config_variables.yml")

    # modify config variables
    with open(config_vars_yml, "a") as ff:
        ff.write("# LOOK I WAS MODIFIED")

    # re-run create to simulate onboarding
    with pytest.warns(UserWarning):
        DataContext.create(project_path)

    with open(config_vars_yml, "r") as ff:
        obs = ff.read()
    print(obs)
    assert "# LOOK I WAS MODIFIED" in obs


def test_scaffold_directories_and_notebooks(tmp_path_factory):
    empty_directory = str(tmp_path_factory.mktemp("test_scaffold_directories_and_notebooks"))
    DataContext.scaffold_directories(empty_directory)
    DataContext.scaffold_notebooks(empty_directory)

    assert set(os.listdir(empty_directory)) == {
        'datasources',
        'plugins',
        'expectations',
        '.gitignore',
        'uncommitted',
        'notebooks'
    }
    assert set(os.listdir(os.path.join(empty_directory, "uncommitted"))) == {
        'samples',
        'data_docs',
        'validations'
    }
    assert set(os.listdir(os.path.join(empty_directory, "notebooks"))) == {
        "create_expectations.ipynb",
        "integrate_validation_into_pipeline.ipynb"
    }


def test_build_batch_kwargs(titanic_multibatch_data_context):
    data_asset_name = titanic_multibatch_data_context.normalize_data_asset_name("titanic")
    batch_kwargs = titanic_multibatch_data_context.build_batch_kwargs(data_asset_name, "Titanic_1911")
    assert "./data/titanic/Titanic_1911.csv" in batch_kwargs["path"]
    assert "partition_id" in batch_kwargs
    assert batch_kwargs["partition_id"] == "Titanic_1911"<|MERGE_RESOLUTION|>--- conflicted
+++ resolved
@@ -327,19 +327,13 @@
 
     data_context.data_asset_name_delimiter = '.'
     assert data_context.normalize_data_asset_name("my_datasource.default.f1") == \
-<<<<<<< HEAD
-           NormalizedDataAssetName("my_datasource", "default", "f1")
-
-    data_context.data_asset_name_delimiter = '/'
-    assert data_context.normalize_data_asset_name("my_datasource/default/f1") == \
-           NormalizedDataAssetName("my_datasource", "default", "f1")
-=======
+        NormalizedDataAssetName("my_datasource", "default", "f1")
+    assert data_context.normalize_data_asset_name("my_datasource.default.f1") == \
         NormalizedDataAssetName("my_datasource", "default", "f1")
 
     data_context.data_asset_name_delimiter = '/'
     assert data_context.normalize_data_asset_name("my_datasource/default/f1") == \
         NormalizedDataAssetName("my_datasource", "default", "f1")
->>>>>>> c81bca4d
 
     with pytest.raises(DataContextError) as exc:
         data_context.data_asset_name_delimiter = "$"
@@ -377,15 +371,6 @@
     # a the data_asset_name; the datasource name and data_asset_name or all
     # three components of the normalized data asset name
     assert data_context.normalize_data_asset_name("f1") == \
-<<<<<<< HEAD
-           NormalizedDataAssetName("my_datasource", "default", "f1")
-
-    assert data_context.normalize_data_asset_name("my_datasource/f1") == \
-           NormalizedDataAssetName("my_datasource", "default", "f1")
-
-    assert data_context.normalize_data_asset_name("my_datasource/default/f1") == \
-           NormalizedDataAssetName("my_datasource", "default", "f1")
-=======
         NormalizedDataAssetName("my_datasource", "default", "f1")
 
     assert data_context.normalize_data_asset_name("my_datasource/f1") == \
@@ -393,21 +378,10 @@
 
     assert data_context.normalize_data_asset_name("my_datasource/default/f1") == \
         NormalizedDataAssetName("my_datasource", "default", "f1")
->>>>>>> c81bca4d
 
     # With only one datasource and generator configured, we
     # can create new namespaces at the generator asset level easily:
     assert data_context.normalize_data_asset_name("f5") == \
-<<<<<<< HEAD
-           NormalizedDataAssetName("my_datasource", "default", "f5")
-
-    # We can also be more explicit in creating new namespaces at the generator asset level:
-    assert data_context.normalize_data_asset_name("my_datasource/f6") == \
-           NormalizedDataAssetName("my_datasource", "default", "f6")
-
-    assert data_context.normalize_data_asset_name("my_datasource/default/f7") == \
-           NormalizedDataAssetName("my_datasource", "default", "f7")
-=======
         NormalizedDataAssetName("my_datasource", "default", "f5")
 
     # We can also be more explicit in creating new namespaces at the generator asset level:
@@ -416,7 +390,6 @@
 
     assert data_context.normalize_data_asset_name("my_datasource/default/f7") == \
         NormalizedDataAssetName("my_datasource", "default", "f7")
->>>>>>> c81bca4d
 
     # However, we cannot create against nonexisting datasources or generators:
     with pytest.raises(DataContextError) as exc:
@@ -443,17 +416,10 @@
 
     # We can still reference *unambiguous* data_asset_names:
     assert data_context.normalize_data_asset_name("f1") == \
-<<<<<<< HEAD
-           NormalizedDataAssetName("my_datasource", "default", "f1")
-
-    assert data_context.normalize_data_asset_name("f4") == \
-           NormalizedDataAssetName("my_second_datasource", "default", "f4")
-=======
         NormalizedDataAssetName("my_datasource", "default", "f1")
 
     assert data_context.normalize_data_asset_name("f4") == \
         NormalizedDataAssetName("my_second_datasource", "default", "f4")
->>>>>>> c81bca4d
 
     # However, single-name resolution will fail with ambiguous entries
     with pytest.raises(DataContextError) as exc:
@@ -462,19 +428,11 @@
 
     # Two-name resolution still works since generators are not ambiguous in that case
     assert data_context.normalize_data_asset_name("my_datasource/f3") == \
-<<<<<<< HEAD
-           NormalizedDataAssetName("my_datasource", "default", "f3")
-
-    # We can also create new namespaces using only two components since that is not ambiguous
-    assert data_context.normalize_data_asset_name("my_datasource/f9") == \
-           NormalizedDataAssetName("my_datasource", "default", "f9")
-=======
         NormalizedDataAssetName("my_datasource", "default", "f3")
 
     # We can also create new namespaces using only two components since that is not ambiguous
     assert data_context.normalize_data_asset_name("my_datasource/f9") == \
         NormalizedDataAssetName("my_datasource", "default", "f9")
->>>>>>> c81bca4d
 
     # However, we cannot create new names using only a single component
     with pytest.raises(DataContextError) as exc:
@@ -490,11 +448,7 @@
     # We've chosen an interesting case: in_memory_generator does not by default provide its own names
     # so we can still get some names if there is no ambiguity about the namespace
     assert data_context.normalize_data_asset_name("f1") == \
-<<<<<<< HEAD
-           NormalizedDataAssetName("my_datasource", "default", "f1")
-=======
         NormalizedDataAssetName("my_datasource", "default", "f1")
->>>>>>> c81bca4d
 
     # However, if we add a data_asset that would cause that name to be ambiguous, it will then fail:
     suite = data_context.create_expectation_suite("my_datasource/in_memory_generator/f1", "default")
@@ -511,17 +465,10 @@
 
     # But we can get the asset using all three components
     assert data_context.normalize_data_asset_name("my_datasource/default/f1") == \
-<<<<<<< HEAD
-           NormalizedDataAssetName("my_datasource", "default", "f1")
-
-    assert data_context.normalize_data_asset_name("my_datasource/in_memory_generator/f1") == \
-           NormalizedDataAssetName("my_datasource", "in_memory_generator", "f1")
-=======
         NormalizedDataAssetName("my_datasource", "default", "f1")
 
     assert data_context.normalize_data_asset_name("my_datasource/in_memory_generator/f1") == \
         NormalizedDataAssetName("my_datasource", "in_memory_generator", "f1")
->>>>>>> c81bca4d
 
 
 def test_list_datasources(data_context):
